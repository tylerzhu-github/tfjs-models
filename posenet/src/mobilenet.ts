--- conflicted
+++ resolved
@@ -15,14 +15,9 @@
  * =============================================================================
  */
 
-<<<<<<< HEAD
-import * as tf from '@tensorflow/tfjs';
-import {BaseModel, PoseNetResolution, PoseNetOutputStride} from './posenet_model';
-=======
+import * as tfc from '@tensorflow/tfjs-converter';
 import * as tf from '@tensorflow/tfjs-core';
-import {ModelWeights} from './model_weights';
-import {BaseModel, PoseNetResolution} from './posenet_model';
->>>>>>> 734f6791
+import {BaseModel, PoseNetOutputStride, PoseNetResolution} from './posenet_model';
 
 
 export type MobileNetMultiplier = 0.50|0.75|1.0;
@@ -59,12 +54,12 @@
 }
 
 export class MobileNet implements BaseModel {
-  readonly model: tf.GraphModel
+  readonly model: tfc.GraphModel
   readonly outputStride: PoseNetOutputStride
   readonly inputResolution: PoseNetResolution;
 
   constructor(
-      model: tf.GraphModel, inputResolution: PoseNetResolution,
+      model: tfc.GraphModel, inputResolution: PoseNetResolution,
       outputStride: PoseNetOutputStride) {
     this.model = model;
     const inputShape =
