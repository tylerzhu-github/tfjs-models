/**
 * @license
 * Copyright 2018 Google Inc. All Rights Reserved.
 * Licensed under the Apache License, Version 2.0 (the "License");
 * you may not use this file except in compliance with the License.
 * You may obtain a copy of the License at
 *
 * http://www.apache.org/licenses/LICENSE-2.0
 *
 * Unless required by applicable law or agreed to in writing, software
 * distributed under the License is distributed on an "AS IS" BASIS,
 * WITHOUT WARRANTIES OR CONDITIONS OF ANY KIND, either express or implied.
 * See the License for the specific language governing permissions and
 * limitations under the License.
 * =============================================================================
 */

import * as tf from '@tensorflow/tfjs-core';
import * as tfc from '@tensorflow/tfjs-converter';

import {mobileNetCheckpoint, resNet50Checkpoint} from './checkpoints';
import {assertValidOutputStride, assertValidResolution, MobileNet, MobileNetMultiplier} from './mobilenet';
import {decodeMultiplePoses} from './multi_pose/decode_multiple_poses';
import {ResNet} from './resnet';
import {decodeSinglePose} from './single_pose/decode_single_pose';
import {Pose, PosenetInput} from './types';
import {flipPosesHorizontal, getInputTensorDimensions, padAndResizeTo, scalePoses, toTensorBuffers3D} from './util';

export type PoseNetResolution =
    161|193|257|289|321|353|385|417|449|481|513|801|1217;
export type PoseNetOutputStride = 32|16|8;
export type PoseNetArchitecture = 'ResNet50'|'MobileNetV1';
export type PoseNetDecodingMethod = 'single-person'|'multi-person';
export type PoseNetQuantBytes = 1|2|4;

/**
 * PoseNet supports using various convolution neural network models
 * (e.g. ResNet and MobileNetV1) as its underlying base model.
 * The following BaseModel interface defines a unified interface for
 * creating such PoseNet base models. Currently both MobileNet (in
 * ./mobilenet.ts) and ResNet (in ./resnet.ts) implements the BaseModel
 * interface. New base models that conform to the BaseModel interface can be
 * added to PoseNet.
 */
export interface BaseModel {
  // The input resolution (unit: pixel) of the base model.
  readonly inputResolution: PoseNetResolution;
  // The output stride of the base model.
  readonly outputStride: PoseNetOutputStride;

  /**
   * Predicts intermediate Tensor representations.
   *
   * @param input The input RGB image of the base model.
   * A Tensor of shape: [`inputResolution`, `inputResolution`, 3].
   *
   * @return A dictionary of base model's intermediate predictions.
   * The returned dictionary should contains the following elements:
   * heatmapScores: A Tensor3D that represents the heatmapScores.
   * offsets: A Tensor3D that represents the offsets.
   * displacementFwd: A Tensor3D that represents the forward displacement.
   * displacementBwd: A Tensor3D that represents the backward displacement.
   */
  predict(input: tf.Tensor3D): {[key: string]: tf.Tensor3D};
  /**
   * Releases the CPU and GPU memory allocated by the model.
   */
  dispose(): void;
}

/**
 * PoseNet model loading is configurable using the following config dictionary.
 *
 * `architecture`: PoseNetArchitecture. It determines wich PoseNet architecture
 * to load. The supported architectures are: MobileNetV1 and ResNet.
 *
 * `outputStride`: Specifies the output stride of the PoseNet model.
 * The smaller the value, the larger the output resolution, and more accurate
 * the model at the cost of speed.  Set this to a larger value to increase speed
 * at the cost of accuracy. Stride 32 is supported for ResNet and
 * stride 8,16,32 are supported for various MobileNetV1 models.
 *
 * `inputResolution`: Specifies the input resolution of the PoseNet model.
 * The larger the value, more accurate the model at the cost of speed.
 * Set this to a smaller value to increase speed at the cost of accuracy.
 * Input resolution 257 and 513 are supported for ResNet and any resolution in
 * PoseNetResolution are supported for MobileNetV1.
 *
 * `multiplier`: An optional number with values: 1.01, 1.0, 0.75, or
 * 0.50. The value is used only by MobileNet architecture. It is the float
 * multiplier for the depth (number of channels) for all convolution ops.
 * The larger the value, the larger the size of the layers, and more accurate
 * the model at the cost of speed. Set this to a smaller value to increase speed
 * at the cost of accuracy.
 *
 * `modelUrl`: An optional string that specifies custom url of the model.
 *
 * `quantBytes`: An opional number with values: 1, 2, or 4.  This parameter
 * affects weight quantization in the models. The available options are
 * 1 byte, 2 bytes, and 4 bytes. The higher the value, the larger the model size
 * and thus the longer the loading time, the lower the value, the shorter the
 * loading time but lower the accuracy.
 */
export interface ModelConfig {
<<<<<<< HEAD
  architecture: PoseNetArchitecture, outputStride: PoseNetOutputStride,
      inputResolution: PoseNetResolution, multiplier?: MobileNetMultiplier,
      modelUrl?: string, quantBytes?: PoseNetQuantBytes
=======
  architecture: PoseNetArchitecture;
  outputStride: OutputStride;
  inputResolution: PoseNetResolution; 
  multiplier?: MobileNetMultiplier;
  modelUrl?: string;
  quantBytes?: PoseNetQuantBytes;
>>>>>>> 734f6791
}

// The default configuration for loading MobileNetV1 based PoseNet.
//
// (And for references, the default configuration for loading ResNet
// based PoseNet is also included).
//
// ```
// const RESNET_CONFIG = {
//   architecture: 'ResNet50',
//   outputStride: 32,
//   inputResolution: 257,
//   quantBytes: 2,
// } as ModelConfig;
// ```
const MOBILENET_V1_CONFIG: ModelConfig = {
  architecture: 'MobileNetV1',
  outputStride: 16,
  inputResolution: 513,
  multiplier: 0.75,
} as ModelConfig;

function validateModelConfig(config: ModelConfig) {
  config = config || MOBILENET_V1_CONFIG;

  const VALID_ARCHITECTURE = ['MobileNetV1', 'ResNet50'];
  const VALID_STRIDE = {'MobileNetV1': [8, 16, 32], 'ResNet50': [32, 16]};
  const VALID_RESOLUTION =
      [161, 193, 257, 289, 321, 353, 385, 417, 449, 481, 513, 801];
  const VALID_MULTIPLIER = {
    'MobileNetV1': [0.50, 0.75, 1.0],
    'ResNet50': [1.0]
  };
  const VALID_QUANT_BYTES = [1, 2, 4];

  if (config.architecture == null) {
    config.architecture = 'MobileNetV1';
  }
  if (VALID_ARCHITECTURE.indexOf(config.architecture) < 0) {
    throw new Error(
        `Invalid architecture ${config.architecture}. ` +
        `Should be one of ${VALID_ARCHITECTURE}`);
  }

  if (config.outputStride == null) {
    config.outputStride = 16;
  }
  if (VALID_STRIDE[config.architecture].indexOf(config.outputStride) < 0) {
    throw new Error(
        `Invalid outputStride ${config.outputStride}. ` +
        `Should be one of ${VALID_STRIDE[config.architecture]} ` +
        `for architecutre ${config.architecture}.`);
  }

  if (config.inputResolution == null) {
    config.inputResolution = 513;
  }
  if (VALID_RESOLUTION.indexOf(config.inputResolution) < 0) {
    throw new Error(
        `Invalid inputResolution ${config.inputResolution}. ` +
        `Should be one of ${VALID_RESOLUTION} ` +
        `for architecutre ${config.architecture}.`);
  }

  if (config.multiplier == null) {
    config.multiplier = 1.0;
  }
  if (VALID_MULTIPLIER[config.architecture].indexOf(config.multiplier) < 0) {
    throw new Error(
        `Invalid multiplier ${config.multiplier}. ` +
        `Should be one of ${VALID_MULTIPLIER[config.architecture]} ` +
        `for architecutre ${config.architecture}.`);
  }

  if (config.quantBytes == null) {
    config.quantBytes = 4;
  }
  if (VALID_QUANT_BYTES.indexOf(config.quantBytes) < 0) {
    throw new Error(
        `Invalid quantBytes ${config.quantBytes}. ` +
        `Should be one of ${VALID_QUANT_BYTES} ` +
        `for architecutre ${config.architecture}.`);
  }

  return config;
}

/**
 * PoseNet inference is configurable using the following config dictionary.
 *
 * `flipHorizontal`: If the poses should be flipped/mirrored horizontally.
 * This should be set to true for videos where the video is by default flipped
 * horizontally (i.e. a webcam), and you want the poses to be returned in the
 * proper orientation.
 *
 * `decodingMethod`: PoseNetDecodingMethod. Whether to use "single-person" or
 * "multi-person" PoseNet decoding algorithm to decode the predicted
 * intermediate tensors. "single-person" decoding works only when there is one
 * person in the input image and "multi-person" decoding works even when there
 * are many people in the input image.
 *
 * `maxDetections`: Maximum number of returned instance detections per image.
 *
 * `scoreThreshold`: Only return instance detections that have root part
 * score greater or equal to this value. Defaults to 0.5
 *
 * `nmsRadius`: Non-maximum suppression part distance in pixels. It needs
 * to be strictly positive. Two parts suppress each other if they are less
 * than `nmsRadius` pixels away. Defaults to 20.
 */
export interface InferenceConfig {
  flipHorizontal: boolean;
  decodingMethod: PoseNetDecodingMethod;
  maxDetections?: number;
  scoreThreshold?: number; 
  nmsRadius?: number;
}

export const SINGLE_PERSON_INFERENCE_CONFIG = {
  flipHorizontal: false,
  decodingMethod: 'single-person',
} as InferenceConfig;

export const MULTI_PERSON_INFERENCE_CONFIG = {
  flipHorizontal: false,
  decodingMethod: 'multi-person',
  maxDetections: 5,
  scoreThreshold: 0.5,
  nmsRadius: 20
} as InferenceConfig;

function validateInferenceConfig(config: InferenceConfig) {
  config = config || MULTI_PERSON_INFERENCE_CONFIG;
  const VALID_DECODING_METHOD = ['single-person', 'multi-person'];

  if (config.flipHorizontal == null) {
    config.flipHorizontal = false;
  }

  if (config.decodingMethod == null) {
    config.decodingMethod = 'multi-person';
  }
  if (VALID_DECODING_METHOD.indexOf(config.decodingMethod) < 0) {
    throw new Error(
        `Invalid decoding method ${config.decodingMethod}. ` +
        `Should be one of ${VALID_DECODING_METHOD}`);
  }

  // Validates parameters used only by multi-person decoding.
  if (config.decodingMethod === 'multi-person') {
    if (config.maxDetections == null) {
      config.maxDetections = 5;
    }
    if (config.maxDetections <= 0) {
      throw new Error(
          `Invalid maxDetections ${config.maxDetections}. ` +
          `Should be > 0 for decodingMethod ${config.decodingMethod}.`);
    }

    if (config.scoreThreshold == null) {
      config.scoreThreshold = 0.5;
    }
    if (config.scoreThreshold < 0.0 || config.scoreThreshold > 1.0) {
      throw new Error(
          `Invalid scoreThreshold ${config.scoreThreshold}. ` +
          `Should be in range [0.0, 1.0] for decodingMethod ${
              config.decodingMethod}.`);
    }

    if (config.nmsRadius == null) {
      config.nmsRadius = 20;
    }
    if (config.nmsRadius <= 0) {
      throw new Error(
          `Invalid nmsRadius ${config.nmsRadius}. ` +
          `Should be positive for decodingMethod ${config.decodingMethod}.`);
    }
  }
  return config;
}

export class PoseNet {
  baseModel: BaseModel;

  constructor(net: BaseModel) {
    this.baseModel = net;
  }

  /**
   * Infer through PoseNet, and estimates multiple poses using the outputs.
   * This does standard ImageNet pre-processing before inferring through the
   * model. The image should pixels should have values [0-255]. It detects
   * multiple poses and finds their parts from part scores and displacement
   * vectors using a fast greedy decoding algorithm.  It returns up to
   * `config.maxDetections` object instance detections in decreasing root score
   *  order.
   *
   * @param input ImageData|HTMLImageElement|HTMLCanvasElement|HTMLVideoElement)
   * The input image to feed through the network.
   *
   * @param config InferenceConfig dictionary that contains parameters for
   * the PoseNet inference process. Please find more details of each parameters
   * in the documentation of the InferenceConfig interface. The predefined
   * `MULTI_PERSON_INFERENCE_CONFIG` and `SINGLE_PERSON_INFERENCE_CONFIG` can
   * also be used as references for defining your customized config.
   *
   * @return An array of poses and their scores, each containing keypoints and
   * the corresponding keypoint scores.  The positions of the keypoints are
   * in the same scale as the original image
   */
  async estimatePoses(
      input: PosenetInput,
      config: InferenceConfig = MULTI_PERSON_INFERENCE_CONFIG):
      Promise<Pose[]> {
    config = validateInferenceConfig(config);
    const outputStride = this.baseModel.outputStride;
    const inputResolution = this.baseModel.inputResolution;
    assertValidOutputStride(outputStride);
    assertValidResolution(this.baseModel.inputResolution, outputStride);

    const [height, width] = getInputTensorDimensions(input);
    let [resizedHeight, resizedWidth] = [0, 0];
    let [padTop, padBottom, padLeft, padRight] = [0, 0, 0, 0];
    let heatmapScores, offsets, displacementFwd, displacementBwd;

    resizedHeight = inputResolution;
    resizedWidth = inputResolution;

    const outputs = tf.tidy(() => {
      const {resized, paddedBy} =
          padAndResizeTo(input, [resizedHeight, resizedWidth]);
      padTop = paddedBy[0][0];
      padBottom = paddedBy[0][1];
      padLeft = paddedBy[1][0];
      padRight = paddedBy[1][1];
      return this.baseModel.predict(resized);
    });
    heatmapScores = outputs.heatmapScores;
    offsets = outputs.offsets;
    displacementFwd = outputs.displacementFwd;
    displacementBwd = outputs.displacementBwd;

    const [scoresBuffer, offsetsBuffer, displacementsFwdBuffer, displacementsBwdBuffer] =
        await toTensorBuffers3D(
            [heatmapScores, offsets, displacementFwd, displacementBwd]);

    let poses;
    if (config.decodingMethod === 'multi-person') {
      poses = await decodeMultiplePoses(
          scoresBuffer, offsetsBuffer, displacementsFwdBuffer,
          displacementsBwdBuffer, outputStride, config.maxDetections,
          config.scoreThreshold, config.nmsRadius);
    } else {
      const pose = await decodeSinglePose(heatmapScores, offsets, outputStride);
      poses = [pose];
    }

    const scaleY = (height + padTop + padBottom) / (resizedHeight);
    const scaleX = (width + padLeft + padRight) / (resizedWidth);
    let scaledPoses = scalePoses(poses, scaleY, scaleX, -padTop, -padLeft);

    if (config.flipHorizontal) {
      scaledPoses = flipPosesHorizontal(scaledPoses, width);
    }

    heatmapScores.dispose();
    offsets.dispose();
    displacementFwd.dispose();
    displacementBwd.dispose();

    return scaledPoses;
  }

  public dispose() {
    this.baseModel.dispose();
  }
}

async function loadMobileNet(config: ModelConfig): Promise<PoseNet> {
  const inputResolution = config.inputResolution;
  const outputStride = config.outputStride;
  const quantBytes = config.quantBytes;
  const multiplier = config.multiplier;
  if (tf == null) {
    throw new Error(
        `Cannot find TensorFlow.js. If you are using a <script> tag, please ` +
        `also include @tensorflow/tfjs on the page before using this
        model.`);
  }

  const url = mobileNetCheckpoint(
      inputResolution, outputStride, multiplier, quantBytes);
  const graphModel = await tf.loadGraphModel(config.modelUrl || url);
  const mobilenet = new MobileNet(graphModel, inputResolution, outputStride);
  return new PoseNet(mobilenet);
}

async function loadResNet(config: ModelConfig): Promise<PoseNet> {
  const inputResolution = config.inputResolution;
  const outputStride = config.outputStride;
  const quantBytes = config.quantBytes;
  if (tf == null) {
    throw new Error(
        `Cannot find TensorFlow.js. If you are using a <script> tag, please ` +
        `also include @tensorflow/tfjs on the page before using this
        model.`);
  }

<<<<<<< HEAD
  const url = resNet50Checkpoint(outputStride, quantBytes);
  const graphModel = await tf.loadGraphModel(config.modelUrl || url);
=======
  const url = resNet50Checkpoint(inputResolution, outputStride, quantBytes);
  const graphModel = await tfc.loadGraphModel(config.modelUrl || url);
>>>>>>> 734f6791
  const resnet = new ResNet(graphModel, inputResolution, outputStride);
  return new PoseNet(resnet);
}

/**
 * Loads the PoseNet model instance from a checkpoint, with the ResNet
 * or MobileNet architecture. The model to be loaded is configurable using the
 * config dictionary ModelConfig. Please find more details in the
 * documentation of the ModelConfig.
 *
 * @param config ModelConfig dictionary that contains parameters for
 * the PoseNet loading process. Please find more details of each parameters
 * in the documentation of the ModelConfig interface. The predefined
 * `MOBILENET_V1_CONFIG` and `RESNET_CONFIG` can also be used as references
 * for defining your customized config.
 */
export async function load(config: ModelConfig = MOBILENET_V1_CONFIG):
    Promise<PoseNet> {
  config = validateModelConfig(config);
  if (config.architecture === 'ResNet50') {
    return loadResNet(config);
  } else if (config.architecture === 'MobileNetV1') {
    return loadMobileNet(config);
  } else {
    return null;
  }
}<|MERGE_RESOLUTION|>--- conflicted
+++ resolved
@@ -15,8 +15,8 @@
  * =============================================================================
  */
 
+import * as tfc from '@tensorflow/tfjs-converter';
 import * as tf from '@tensorflow/tfjs-core';
-import * as tfc from '@tensorflow/tfjs-converter';
 
 import {mobileNetCheckpoint, resNet50Checkpoint} from './checkpoints';
 import {assertValidOutputStride, assertValidResolution, MobileNet, MobileNetMultiplier} from './mobilenet';
@@ -93,7 +93,9 @@
  * the model at the cost of speed. Set this to a smaller value to increase speed
  * at the cost of accuracy.
  *
- * `modelUrl`: An optional string that specifies custom url of the model.
+ * `modelUrl`: An optional string that specifies custom url of the model. This
+ * is useful for area/countries that don't have access to the model hosted on
+ * GCP.
  *
  * `quantBytes`: An opional number with values: 1, 2, or 4.  This parameter
  * affects weight quantization in the models. The available options are
@@ -102,18 +104,12 @@
  * loading time but lower the accuracy.
  */
 export interface ModelConfig {
-<<<<<<< HEAD
-  architecture: PoseNetArchitecture, outputStride: PoseNetOutputStride,
-      inputResolution: PoseNetResolution, multiplier?: MobileNetMultiplier,
-      modelUrl?: string, quantBytes?: PoseNetQuantBytes
-=======
   architecture: PoseNetArchitecture;
-  outputStride: OutputStride;
-  inputResolution: PoseNetResolution; 
+  outputStride: PoseNetOutputStride;
+  inputResolution: PoseNetResolution;
   multiplier?: MobileNetMultiplier;
   modelUrl?: string;
   quantBytes?: PoseNetQuantBytes;
->>>>>>> 734f6791
 }
 
 // The default configuration for loading MobileNetV1 based PoseNet.
@@ -228,7 +224,7 @@
   flipHorizontal: boolean;
   decodingMethod: PoseNetDecodingMethod;
   maxDetections?: number;
-  scoreThreshold?: number; 
+  scoreThreshold?: number;
   nmsRadius?: number;
 }
 
@@ -406,7 +402,7 @@
 
   const url = mobileNetCheckpoint(
       inputResolution, outputStride, multiplier, quantBytes);
-  const graphModel = await tf.loadGraphModel(config.modelUrl || url);
+  const graphModel = await tfc.loadGraphModel(config.modelUrl || url);
   const mobilenet = new MobileNet(graphModel, inputResolution, outputStride);
   return new PoseNet(mobilenet);
 }
@@ -422,13 +418,8 @@
         model.`);
   }
 
-<<<<<<< HEAD
   const url = resNet50Checkpoint(outputStride, quantBytes);
-  const graphModel = await tf.loadGraphModel(config.modelUrl || url);
-=======
-  const url = resNet50Checkpoint(inputResolution, outputStride, quantBytes);
   const graphModel = await tfc.loadGraphModel(config.modelUrl || url);
->>>>>>> 734f6791
   const resnet = new ResNet(graphModel, inputResolution, outputStride);
   return new PoseNet(resnet);
 }
