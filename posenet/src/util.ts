--- conflicted
+++ resolved
@@ -82,14 +82,9 @@
   return Promise.all(tensors.map(tensor => toTensorBuffer(tensor, 'float32')));
 }
 
-<<<<<<< HEAD
 export function scalePose(
-    pose: Pose, scaleY: number, scaleX: number, offsetY: number = 0,
-    offsetX: number = 0): Pose {
-=======
-export function scalePose(pose: Pose, scaleY: number, scaleX: number,
-   offsetY = 0, offsetX = 0): Pose {
->>>>>>> 734f6791
+    pose: Pose, scaleY: number, scaleX: number, offsetY = 0,
+    offsetX = 0): Pose {
   return {
     score: pose.score,
     keypoints: pose.keypoints.map(({score, part, position}) => ({
@@ -103,14 +98,8 @@
   };
 }
 
-<<<<<<< HEAD
 export function scalePoses(
-    poses: Pose[], scaleY: number, scaleX: number, offsetY: number = 0,
-    offsetX: number = 0) {
-=======
-export function scalePoses(poses: Pose[], scaleY: number, scaleX: number,
-  offsetY = 0, offsetX = 0) {
->>>>>>> 734f6791
+    poses: Pose[], scaleY: number, scaleX: number, offsetY = 0, offsetX = 0) {
   if (scaleX === 1 && scaleY === 1 && offsetY === 0 && offsetX === 0) {
     return poses;
   }
