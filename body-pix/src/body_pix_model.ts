--- conflicted
+++ resolved
@@ -26,8 +26,7 @@
 import {decodeMultiplePoses} from './multi_person/decode_multiple_poses';
 import {ResNet} from './resnet';
 import {BodyPixInput, PartSegmentation, PersonSegmentation} from './types';
-<<<<<<< HEAD
-import {getInputTensorDimensions, padAndResizeTo, scaleAndCropToInputTensorShape, scaleAndFlipPoses, /*flipPosesHorizontal,*/ toInputTensor, toTensorBuffers3D} from './util';
+import {getInputTensorDimensions, padAndResizeTo, scaleAndCropToInputTensorShape, scaleAndFlipPoses, toInputTensor, toTensorBuffers3D} from './util';
 
 export type BodyPixInputResolution =
     161|193|257|289|321|353|385|417|449|481|513|801|1217;
@@ -186,9 +185,6 @@
   scoreThreshold: 0.5,
   nmsRadius: 20,
 };
-=======
-import {resizeAndPadTo, scaleAndCropToInputTensorShape, toInputTensor} from './util';
->>>>>>> 0fdc5e38
 
 
 export class BodyPix {
@@ -301,7 +297,6 @@
    * and 0 otherwise. The width and height correspond to the same dimensions
    * of the input image.
    */
-<<<<<<< HEAD
   async estimatePersonSegmentation(
       input: BodyPixInput,
       segmentationThreshold = 0.5): Promise<PersonSegmentation> {
@@ -402,84 +397,26 @@
         partSegmentation: partSegmentation
       };
     });
-=======
-  estimatePersonSegmentationActivation(
-      input: BodyPixInput, outputStride: OutputStride = 16,
-      segmentationThreshold = 0.5): tf.Tensor2D {
-    assertValidOutputStride(outputStride);
-
-    return tf.tidy(() => {
-      const imageTensor = toInputTensor(input);
-      const {
-        resizedAndPadded,
-        paddedBy,
-      } = resizeAndPadTo(imageTensor, segmentationModelImageDimensions);
->>>>>>> 0fdc5e38
 
     const segmentationArray = await segmentation.data() as Uint8Array;
     const longOffsetsArray = await longOffsets.data() as Float32Array;
     const partSegmentationArray = await partSegmentation.data() as Uint8Array;
 
-<<<<<<< HEAD
     const [scoresBuffer, offsetsBuffer, displacementsFwdBuffer, displacementsBwdBuffer] =
         await toTensorBuffers3D([
           heatmapScoresRaw, offsetsRaw, displacementFwdRaw, displacementBwdRaw
         ]);
-=======
-      const [resizedHeight, resizedWidth] = resizedAndPadded.shape;
-      const [height, width] = imageTensor.shape;
->>>>>>> 0fdc5e38
 
     let poses = await decodeMultiplePoses(
         scoresBuffer, offsetsBuffer, displacementsFwdBuffer,
         displacementsBwdBuffer, this.baseModel.outputStride, 30, 0.3, 20);
 
-<<<<<<< HEAD
     poses = scaleAndFlipPoses(
         poses, [height, width], [inputResolution, inputResolution], pad, false);
 
     const instanceMasks = decodeMultipleMasks(
         segmentationArray, longOffsetsArray, partSegmentationArray, poses,
         height, width);
-=======
-      return toMask(scaledSegmentScores.squeeze(), segmentationThreshold);
-    });
-  }
-
-  /**
-   * Given an image with a person, returns a binary array with 1 for the pixels
-   * that are part of the person, and 0 otherwise. This does
-   * standard ImageNet pre-processing before inferring through the model. Will
-   * resize and crop the image to 353 x 257 while maintaining the original
-   * aspect ratio before feeding through the network. The image pixels
-   * should have values [0-255].
-   *
-   * @param input ImageData|HTMLImageElement|HTMLCanvasElement|HTMLVideoElement)
-   * The input image to feed through the network.
-   *
-   * @param outputStride the desired stride for the outputs.  Must be 32, 16,
-   * or 8. Defaults to 16. The output width and height will be will be
-   * (inputDimension - 1)/outputStride + 1
-   *
-   * @param segmentationThreshold The minimum that segmentation values must have
-   * to be considered part of the person.  Affects the generation of the
-   * segmentation mask.
-   *
-   * @return An object containing a width, height, and a binary array with 1 for
-   * the pixels that are part of the person, and 0 otherwise. The array size
-   * corresponds to the number of pixels in the image.  The width and height
-   * correspond to the dimensions of the image the binary array is shaped to,
-   * which are the same dimensions of the input image.
-   */
-  async estimatePersonSegmentation(
-      input: BodyPixInput, outputStride: OutputStride = 16,
-      segmentationThreshold = 0.5): Promise<PersonSegmentation> {
-    const segmentation = this.estimatePersonSegmentationActivation(
-        input, outputStride, segmentationThreshold);
-
-    const [height, width] = segmentation.shape;
-    const result = await segmentation.data() as Uint8Array;
->>>>>>> 0fdc5e38
 
     segmentation.dispose();
 
@@ -506,36 +443,20 @@
    * correspond to the same dimensions of the input image.
    */
   estimatePartSegmentationActivation(
-<<<<<<< HEAD
       input: BodyPixInput, segmentationThreshold = 0.5): tf.Tensor2D {
     const inputResolution = this.inputResolution;
-=======
-      input: BodyPixInput, outputStride: OutputStride = 16,
-      segmentationThreshold = 0.5): tf.Tensor2D {
-    assertValidOutputStride(outputStride);
->>>>>>> 0fdc5e38
 
     return tf.tidy(() => {
       const imageTensor = toInputTensor(input);
       const {
-<<<<<<< HEAD
         resized,
         padding,
       } = padAndResizeTo(imageTensor, [inputResolution, inputResolution]);
-=======
-        resizedAndPadded,
-        paddedBy,
-      } = resizeAndPadTo(imageTensor, segmentationModelImageDimensions);
->>>>>>> 0fdc5e38
 
       const {segmentScores, partHeatmapScores} =
           this.predictForPartMap(resized);
 
-<<<<<<< HEAD
       const [resizedHeight, resizedWidth] = resized.shape;
-=======
-      const [resizedHeight, resizedWidth] = resizedAndPadded.shape;
->>>>>>> 0fdc5e38
       const [height, width] = imageTensor.shape;
 
       const scaledSegmentScores = scaleAndCropToInputTensorShape(
@@ -552,7 +473,6 @@
       return decodePartSegmentation(segmentationMask, scaledPartHeatmapScore);
     });
   }
-<<<<<<< HEAD
 
   /**
    * Given an image with a person, returns an array with a part id from 0-24 for
@@ -585,40 +505,6 @@
     const partSegmentation =
         this.estimatePartSegmentationActivation(input, segmentationThreshold);
 
-=======
-
-  /**
-   * Given an image with a person, returns an array with a part id from 0-24 for
-   * the pixels that are part of a corresponding body part, and -1 otherwise.
-   * This does standard ImageNet pre-processing before inferring through the
-   * model. Will resize and crop the image to 353 x 257 while maintaining the
-   * original aspect ratio before feeding through the network. The image should
-   * pixels should have values [0-255].
-   *
-   * @param input ImageData|HTMLImageElement|HTMLCanvasElement|HTMLVideoElement)
-   * The input image to feed through the network.
-   *
-   * @param outputStride the desired stride for the outputs.  Must be 32, 16,
-   * or 8. Defaults to 16. The output width and height will be will be
-   * (inputDimension - 1)/outputStride + 1
-   *
-   * @param segmentationThreshold The minimum that segmentation values must have
-   * to be considered part of the person.  Affects the clipping of the colored
-   * part image.
-   *
-   * @return An object containing a width, height, and an array with a part id
-   * from 0-24 for the pixels that are part of a corresponding body part, and -1
-   * otherwise. The array size corresponds to the number of pixels in the image.
-   * The width and height correspond to the dimensions of the image the array is
-   * shaped to, which are the same dimensions of the input image.
-   */
-  async estimatePartSegmentation(
-      input: BodyPixInput, outputStride: OutputStride = 16,
-      segmentationThreshold = 0.5): Promise<PartSegmentation> {
-    const partSegmentation = this.estimatePartSegmentationActivation(
-        input, outputStride, segmentationThreshold);
-
->>>>>>> 0fdc5e38
     const [height, width] = partSegmentation.shape;
     const data = await partSegmentation.data() as Int32Array;
 
